{
<<<<<<< HEAD
  "private": true,
  "workspaces": ["frontend", "backend"],
  "scripts": {
    "build": "npm --prefix frontend ci && npm --prefix frontend run build"
=======
  "name": "civitrack-root",
  "version": "1.0.0",
  "description": "Root package for CiviTrack deployment scripts",
  "main": "index.js",
  "scripts": {
    "test-deployment": "node test-deployment.js"
  },
  "keywords": [],
  "author": "",
  "license": "ISC",
  "dependencies": {
    "@types/nodemailer": "^7.0.1",
    "axios": "^1.11.0",
    "dotenv": "^17.2.2",
    "imagekit": "^6.0.0",
    "nodemailer": "^7.0.6"
  },
  "devDependencies": {
    "cross-env": "^10.0.0"
>>>>>>> eb9ffd95
  }
}<|MERGE_RESOLUTION|>--- conflicted
+++ resolved
@@ -1,10 +1,4 @@
 {
-<<<<<<< HEAD
-  "private": true,
-  "workspaces": ["frontend", "backend"],
-  "scripts": {
-    "build": "npm --prefix frontend ci && npm --prefix frontend run build"
-=======
   "name": "civitrack-root",
   "version": "1.0.0",
   "description": "Root package for CiviTrack deployment scripts",
@@ -24,6 +18,5 @@
   },
   "devDependencies": {
     "cross-env": "^10.0.0"
->>>>>>> eb9ffd95
   }
 }
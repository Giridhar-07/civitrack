--- conflicted
+++ resolved
@@ -1,21 +1,5 @@
 {
-<<<<<<< HEAD
-  "version": 2,
-  "builds": [
-    { "src": "backend/api/index.ts", "use": "@vercel/node" }
-  ],
-  "routes": [
-    { "src": "/api/(.*)", "dest": "/backend/api/index.ts" },
-    { "src": "/(.*)", "dest": "/backend/api/index.ts" }
-  ],
-  "installCommand": "npm --prefix backend ci --include=dev",
-  "buildCommand": "npm --prefix backend run build",
-  "env": {
-    "NPM_CONFIG_PRODUCTION": "false"
-  }
-=======
   "buildCommand": "cd backend && npm install && npm run build",
   "installCommand": "cd backend && npm install",
   "outputDirectory": "backend/dist"
->>>>>>> eb9ffd95
 }
--- conflicted
+++ resolved
@@ -1,18 +1,5 @@
 {
   "files": {
-<<<<<<< HEAD
-    "main.css": "/static/css/main.323d7611.css",
-    "main.js": "/static/js/main.9a5fc6df.js",
-    "static/js/453.0d093ed7.chunk.js": "/static/js/453.0d093ed7.chunk.js",
-    "index.html": "/index.html",
-    "main.323d7611.css.map": "/static/css/main.323d7611.css.map",
-    "main.9a5fc6df.js.map": "/static/js/main.9a5fc6df.js.map",
-    "453.0d093ed7.chunk.js.map": "/static/js/453.0d093ed7.chunk.js.map"
-  },
-  "entrypoints": [
-    "static/css/main.323d7611.css",
-    "static/js/main.9a5fc6df.js"
-=======
     "main.css": "/static/css/main.7ac85c15.css",
     "main.js": "/static/js/main.0c9f6dcd.js",
     "static/js/453.0d093ed7.chunk.js": "/static/js/453.0d093ed7.chunk.js",
@@ -24,6 +11,5 @@
   "entrypoints": [
     "static/css/main.7ac85c15.css",
     "static/js/main.0c9f6dcd.js"
->>>>>>> eb9ffd95
   ]
 }